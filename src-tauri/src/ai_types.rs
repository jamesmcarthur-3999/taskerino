use serde::{Deserialize, Serialize};

// ============================================================================
// OpenAI Types
// ============================================================================

#[derive(Debug, Serialize, Deserialize)]
pub struct WhisperWord {
    pub word: String,
    pub start: f64,
    pub end: f64,
}

#[derive(Debug, Serialize, Deserialize)]
pub struct WhisperTranscriptionResponse {
    pub text: String,
    pub words: Option<Vec<WhisperWord>>,
}

#[derive(Debug, Serialize, Deserialize)]
pub struct AudioAnalysisContext {
    pub session_name: Option<String>,
    pub session_description: Option<String>,
    pub duration: Option<f64>,
    pub screenshot_count: Option<usize>,
    pub segment_count: Option<usize>,
}

#[derive(Debug, Serialize, Deserialize)]
#[serde(rename_all = "camelCase")]
pub struct AudioInsights {
    pub narrative: String,
    pub emotional_journey: Vec<String>,
    pub key_moments: Vec<KeyMoment>,
    pub work_patterns: WorkPatterns,
    pub environmental_context: EnvironmentalContext,
}

#[derive(Debug, Serialize, Deserialize)]
#[serde(rename_all = "camelCase")]
pub struct KeyMoment {
    pub timestamp: f64,
    #[serde(rename = "type")]
    pub moment_type: String,
    pub description: String,
    pub context: String,
    pub excerpt: String,
}

#[derive(Debug, Serialize, Deserialize)]
#[serde(rename_all = "camelCase")]
pub struct WorkPatterns {
    pub focus_level: String,
    pub interruptions: i32,
    pub flow_states: Vec<FlowState>,
}

#[derive(Debug, Serialize, Deserialize)]
#[serde(rename_all = "camelCase")]
pub struct FlowState {
    pub start: f64,
    pub end: f64,
    pub description: String,
}

#[derive(Debug, Serialize, Deserialize)]
#[serde(rename_all = "camelCase")]
pub struct EnvironmentalContext {
    pub ambient_noise: String,
    pub work_setting: String,
    pub time_of_day: String,
}

#[derive(Debug, Serialize, Deserialize)]
pub struct AudioAnalysisResponse {
    pub transcription: String,
    pub insights: AudioInsights,
}

// ============================================================================
// Claude Types
// ============================================================================

#[derive(Debug, Serialize, Deserialize, Clone)]
pub struct ClaudeMessage {
    pub role: String,
    pub content: ClaudeMessageContent,
}

#[derive(Debug, Serialize, Deserialize, Clone)]
#[serde(untagged)]
pub enum ClaudeMessageContent {
    Text(String),
    Blocks(Vec<ClaudeContentBlock>),
}

#[derive(Debug, Serialize, Deserialize, Clone)]
#[serde(tag = "type")]
pub enum ClaudeContentBlock {
    #[serde(rename = "text")]
    Text {
        text: String,
        #[serde(skip_serializing_if = "Option::is_none")]
        cache_control: Option<serde_json::Value>,
    },
    #[serde(rename = "image")]
    Image {
        source: ClaudeImageSource,
        #[serde(skip_serializing_if = "Option::is_none")]
        cache_control: Option<serde_json::Value>,
    },
}

#[derive(Debug, Serialize, Deserialize, Clone)]
pub struct ClaudeImageSource {
    #[serde(rename = "type")]
    pub source_type: String, // "base64"

    #[serde(alias = "mediaType")] // Accept camelCase from TypeScript
    pub media_type: String, // "image/jpeg", "image/png", etc. - serializes as snake_case for Claude API

    pub data: String, // base64 encoded image
}

#[derive(Debug, Serialize, Deserialize, Clone)]
pub struct ClaudeTool {
    pub name: String,
    pub description: String,
    #[serde(rename = "input_schema", alias = "inputSchema")]
    pub input_schema: serde_json::Value,
    #[serde(skip_serializing_if = "Option::is_none")]
    pub cache_control: Option<serde_json::Value>,
}

#[derive(Debug, Serialize, Deserialize)]
#[serde(rename_all = "camelCase")]
pub struct ClaudeChatRequest {
    pub model: String,
    pub max_tokens: u32,
    pub messages: Vec<ClaudeMessage>,
    pub system: Option<serde_json::Value>, // Accepts both String and Array with cache_control
    pub temperature: Option<f32>,
    #[serde(skip_serializing_if = "Option::is_none")]
    pub tools: Option<Vec<ClaudeTool>>,
}

#[derive(Debug, Serialize, Deserialize)]
pub struct ClaudeChatResponse {
    pub id: String,
    pub content: Vec<ClaudeResponseContent>,
    pub model: String,
    pub stop_reason: Option<String>,
    pub usage: ClaudeUsage,
}

#[derive(Debug, Serialize, Deserialize)]
#[serde(tag = "type")]
pub enum ClaudeResponseContent {
    #[serde(rename = "text")]
    Text { text: String },
    #[serde(rename = "tool_use")]
    ToolUse {
        id: String,
        name: String,
        input: serde_json::Value,
    },
}

#[derive(Debug, Serialize, Deserialize)]
pub struct ClaudeUsage {
    pub input_tokens: u32,
    pub output_tokens: u32,
    // Prompt caching fields (optional, only present when using cache)
    #[serde(skip_serializing_if = "Option::is_none")]
    pub cache_creation_input_tokens: Option<u32>,
    #[serde(skip_serializing_if = "Option::is_none")]
    pub cache_read_input_tokens: Option<u32>,
}

<<<<<<< HEAD
#[derive(Debug, Serialize, Deserialize, Clone)]
pub struct ClaudeTool {
    pub name: String,
    pub description: String,
    #[serde(rename = "input_schema", alias = "inputSchema")]
    pub input_schema: serde_json::Value,
    #[serde(skip_serializing_if = "Option::is_none")]
    pub cache_control: Option<serde_json::Value>,
=======
// ============================================================================
// Claude Streaming Types
// ============================================================================

#[derive(Debug, Serialize, Deserialize, Clone)]
#[serde(rename_all = "camelCase")]
pub struct ClaudeStreamingRequest {
    pub model: String,
    pub max_tokens: u32,
    pub messages: Vec<ClaudeMessage>,
    pub system: Option<serde_json::Value>, // Accepts both String and Array with cache_control
    pub temperature: Option<f32>,
    pub tools: Option<Vec<ClaudeTool>>,
    pub stream: bool,
    #[serde(skip_serializing_if = "Option::is_none")]
    pub extended_thinking: Option<bool>,
>>>>>>> ee78ddb2
}<|MERGE_RESOLUTION|>--- conflicted
+++ resolved
@@ -177,16 +177,6 @@
     pub cache_read_input_tokens: Option<u32>,
 }
 
-<<<<<<< HEAD
-#[derive(Debug, Serialize, Deserialize, Clone)]
-pub struct ClaudeTool {
-    pub name: String,
-    pub description: String,
-    #[serde(rename = "input_schema", alias = "inputSchema")]
-    pub input_schema: serde_json::Value,
-    #[serde(skip_serializing_if = "Option::is_none")]
-    pub cache_control: Option<serde_json::Value>,
-=======
 // ============================================================================
 // Claude Streaming Types
 // ============================================================================
@@ -203,5 +193,4 @@
     pub stream: bool,
     #[serde(skip_serializing_if = "Option::is_none")]
     pub extended_thinking: Option<bool>,
->>>>>>> ee78ddb2
 }